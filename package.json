--- conflicted
+++ resolved
@@ -1,10 +1,6 @@
 {
   "name": "videojs-contrib-media-sources",
-<<<<<<< HEAD
-  "version": "0.0.1",
-=======
   "version": "0.1.0",
->>>>>>> b0b4665d
   "description": "A Media Source Extensions plugin for video.js",
   "main": "videojs-media-sources.js",
   "scripts": {
